--- conflicted
+++ resolved
@@ -50,15 +50,12 @@
     - `no_proxy_access` - [bool] (optional) If true, the notebook instance will not register with the proxy
     - `idle_shutdown_timeout` - [int] (optional) Time in minutes, between 10 and 1440. After this time of inactivity,
     notebook will be stopped. If the parameter is not set, we don't do anything.
-<<<<<<< HEAD
     - `env_vars` - Dict[str, str] (optional) Environment variables to be propagated to the notebook
-=======
     - `backup` - [str] (optional) Name of the bucket where a data backup is copied (no 'gs://' needed in the name).
     After creation, any changes (including deletion) made to the data disk contents will be synced to the GCS location
     It’s recommended that you enable object versioning for the selected location so you can restore accidentally
     deleted or overwritten files. To prevent sync conflicts, avoid assigning the same location to multiple instances.
     Works only for non-Docker notebooks!
->>>>>>> 5b34a11b
     """
 
     name: str = Field(min_length=3, max_length=63, to_lower=True, regex="^[a-z][a-z0-9-]*[a-z0-9]$")
@@ -78,11 +75,8 @@
     no_public_ip: bool = True
     no_proxy_access: bool = False
     idle_shutdown_timeout: Optional[int]
-<<<<<<< HEAD
     env_vars: Optional[Dict[str, str]]
-=======
     backup: Optional[str]
->>>>>>> 5b34a11b
 
     _machine_type = validator("machine_type")(validators.validate_machine_type)
 
