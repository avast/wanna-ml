import json
from pathlib import Path
from typing import Any, Dict, List, Optional, Tuple, Union

import typer
from google.cloud import aiplatform
from google.cloud.aiplatform import CustomTrainingJob
from google.cloud.aiplatform.gapic import WorkerPoolSpec
from google.cloud.aiplatform_v1.types import ContainerSpec, DiskSpec, MachineSpec, PythonPackageSpec
from google.cloud.aiplatform_v1.types.pipeline_state import PipelineState
from google.protobuf.json_format import MessageToDict

from wanna.core.deployment.models import (
    JOB,
    ContainerArtifact,
    JobResource,
    PathArtifact,
    PushMode,
    PushResult,
    PushTask,
)
from wanna.core.deployment.vertex_connector import VertexConnector
from wanna.core.loggers.wanna_logger import get_logger
from wanna.core.models.docker import ImageBuildType
from wanna.core.models.training_custom_job import (
    CustomJobModel,
    HyperparameterTuning,
    TrainingCustomJobModel,
    WorkerPoolModel,
)
from wanna.core.models.wanna_config import WannaConfigModel
from wanna.core.services.base import BaseService
from wanna.core.services.docker import DockerService
from wanna.core.services.path_utils import JobPaths
from wanna.core.services.tensorboard import TensorboardService
from wanna.core.utils.json import remove_nones
from wanna.core.utils.loaders import load_yaml_path

logger = get_logger(__name__)


class JobService(BaseService[Union[CustomJobModel, TrainingCustomJobModel]]):
    def __init__(
        self,
        config: WannaConfigModel,
        workdir: Path,
        version: str = "dev",
        push_mode: PushMode = PushMode.all,
        connector: VertexConnector[JobResource[JOB]] = VertexConnector[JobResource[JOB]](),
    ):
        """
        Service to build, push, deploy and run Vertex AI custom jobs
        Args:
            config (WannaConfigModel): Loaded wanna.yaml
            workdir (Path): Where wanna will conduct it's work
            version (str): Which version of the jobs are working with
        """
        super().__init__(
            instance_type="job",
        )

        self.connector = connector
        self.instances = config.jobs
        self.wanna_project = config.wanna_project
        self.bucket_name = config.gcp_profile.bucket
        self.config = config
        self.tensorboard_service = TensorboardService(config=config)
        self.push_mode = push_mode
        self.workdir = workdir
        self.docker_service = DockerService(
            docker_model=config.docker,  # type: ignore
            gcp_profile=config.gcp_profile,
            version=version,
            work_dir=workdir,
            wanna_project_name=self.wanna_project.name,
            quick_mode=self.push_mode.is_quick_mode(),
        )
        self.build_dir = workdir / "build"
        self.version = version

    def build(self, instance_name: str) -> List[Path]:
        """
        Based on wanna config and setup it creates a JobManifest that
        can later be pushed, deployed or run
        Args:
            instance_name: the give job(s) that will be built
                "all" means it will build all jobs

        Returns:
            Job Manifests and associated local paths where those were built
        """
        instances = self._filter_instances_by_name(instance_name)
        return [self._build(instance) for instance in instances]

    def push(self, manifests: List[Path], local: bool = False) -> PushResult:
        return self.connector.push_artifacts(
            self.docker_service.push_image, self._prepare_push(manifests, self.version, local)
        )

    def _prepare_push(self, manifests: List[Path], version: str, local: bool = False) -> List[PushTask]:
        """
        Completes the build process buy pushing docker images and pushing manifest files to
        GCS for future execution
        Args:
            manifests: Job Manifests and associated local paths where those were built
            local: allows to publish the manifests locally for inspection and tests

        Returns:
            paths to gs:// paths where the manifests were pushed
        """

        push_tasks = []
        for manifest in manifests:
            manifest_path = str(manifest.resolve())
            loaded_manifest = JobService.read_manifest(self.connector, manifest_path)
            job_paths = JobPaths(self.workdir, f"gs://{self.bucket_name}", loaded_manifest.job_config.name)
            manifest_artifacts, container_artifacts = [], []

            logger.user_info(f"Packaging {loaded_manifest.job_config.name} job resources")

            if self.push_mode.can_push_containers():
                for docker_image_ref in loaded_manifest.image_refs:
                    model, image, tag = self.docker_service.get_image(docker_image_ref)
                    if model.build_type != ImageBuildType.provided_image:
                        tags = image.repo_tags if image and image.repo_tags else [tag]
                        container_artifacts.append(ContainerArtifact(name=model.name, tags=tags))

            if self.push_mode.can_push_gcp_resources():
                gcs_manifest_path = job_paths.get_gcs_job_wanna_manifest_path(version)

                if not local:
                    manifest_artifacts.append(
                        PathArtifact(
                            name=f"{loaded_manifest.job_config.name} job manifest",
                            source=manifest_path,
                            destination=gcs_manifest_path,
                        )
                    )

            push_tasks.append(
                PushTask(
                    container_artifacts=container_artifacts,
                    manifest_artifacts=manifest_artifacts,
                    json_artifacts=[],
                )
            )

        return push_tasks

    @staticmethod
    def run(
        manifests: List[str],
        sync: bool = True,
        hp_params: Optional[Path] = None,
    ) -> None:
        """
        Run a Vertex AI Custom Job(s) with a given JobManifest
        Args:
            manifests (List[str]): WANNA JobManifests to be executed
            sync (bool): Allows to run the job in async vs sync mode
            hp_params:

        """
        for manifest_path in manifests:
            connector = VertexConnector[JobResource[JOB]]()
            manifest = JobService.read_manifest(connector, manifest_path)
            aiplatform.init(location=manifest.job_config.region, project=manifest.job_config.project_id)

            if isinstance(manifest.job_config, CustomJobModel):
                if hp_params:
                    override_hp_params = load_yaml_path(hp_params, Path("."))
                    manifest_hp_params = manifest.job_config.hp_tuning.dict() if manifest.job_config.hp_tuning else {}
                    overriden_hp_tuning = HyperparameterTuning.parse_obj({**manifest_hp_params, **override_hp_params})
                    manifest.job_config.hp_tuning = overriden_hp_tuning
                connector.run_custom_job(manifest, sync)
            else:
                connector.run_training_job(manifest, sync)

    def _build(self, instance: Union[CustomJobModel, TrainingCustomJobModel]) -> Path:
        """
        Creates a JobManifest that can later be pushed, deployed or run

        Args:
            instance: custom job model to create
        Returns:
            Job Resource for execution
        """
        job_paths = JobPaths(self.workdir, instance.bucket or f"gs://{self.config.gcp_profile.bucket}", instance.name)
        manifest_path = Path(job_paths.get_local_job_wanna_manifest_path(self.version))
        resource: Union[JobResource[CustomJobModel], JobResource[TrainingCustomJobModel]] = (
            self._create_training_job_resource(instance)
            if isinstance(instance, TrainingCustomJobModel)
            else self._create_custom_job_resource(instance)
        )

        return self.write_manifest(manifest_path, resource)

    def _create_custom_job_resource(
        self,
        job_model: CustomJobModel,
    ) -> JobResource[CustomJobModel]:
        image_refs, worker_pool_specs = list(
            zip(*[self._create_worker_pool_spec(worker) for worker in job_model.workers])
        )
        labels = {
            "wanna_name": job_model.name,
            "wanna_resource": self.instance_type,
        }
        if job_model.labels:
            labels = {**job_model.labels, **labels}

<<<<<<< HEAD
=======
        network = self._get_resource_network(
            project_id=self.config.gcp_profile.project_id,
            push_mode=self.push_mode,
            resource_network=job_model.network,
            fallback_project_network=self.config.gcp_profile.network,
        )

>>>>>>> 087c18dc
        return JobResource[CustomJobModel](
            name=job_model.name,
            project=job_model.project_id,
            location=job_model.region,
            job_config=job_model,
            job_payload={
                "display_name": job_model.name,
                "worker_pool_specs": [
                    remove_nones(MessageToDict(s._pb, preserving_proto_field_name=True))
                    for s in list(worker_pool_specs)
                ],
                "labels": labels,
                "staging_bucket": job_model.bucket,
            },
            image_refs=set(image_refs),
            # TODO, create TFBoard at runtime and allow for runtime gcp_profile switch
            # during `run` calls, this means changing TensorboardService init
            tensorboard=self.tensorboard_service.get_or_create_tensorboard_instance_by_name(job_model.tensorboard_ref)
            if job_model.tensorboard_ref
            else None,
<<<<<<< HEAD
            network=job_model.network if job_model.network else self.config.gcp_profile.network,
            encryption_spec_key_name=self.config.gcp_profile.kms_key if self.config.gcp_profile.kms_key else None,
=======
            network=network,
>>>>>>> 087c18dc
        )

    def _create_training_job_resource(
        self,
        job_model: TrainingCustomJobModel,
    ) -> JobResource[TrainingCustomJobModel]:
        """
        Creates a Training Job Manifest that can later be pushed, deployed or run

        Args:
            job_model: Parsed TrainingCustomJobModel from wanna.yaml
        Returns:
            Custom Python on Custom Container training job Manifests
        """
        labels = {
            "wanna_name": job_model.name,
            "wanna_resource": self.instance_type,
        }
        if job_model.labels:
            labels = {**job_model.labels, **labels}
        job_payload: Dict[str, Any] = {}
        if job_model.worker.python_package:
            image_ref = job_model.worker.python_package.docker_image_ref
            _, _, tag = self.docker_service.get_image(docker_image_ref=job_model.worker.python_package.docker_image_ref)
            job_payload = {
                "display_name": job_model.name,
                "python_package_gcs_uri": job_model.worker.python_package.package_gcs_uri,
                "python_module_name": job_model.worker.python_package.module_name,
                "container_uri": tag,
                "labels": labels,
                "staging_bucket": job_model.bucket,
            }
        elif job_model.worker.container:
            image_ref = job_model.worker.container.docker_image_ref
            _, _, tag = self.docker_service.get_image(docker_image_ref=job_model.worker.container.docker_image_ref)
            job_payload = {
                "display_name": job_model.name,
                "container_uri": tag,
                "command": job_model.worker.container.command,
                "labels": labels,
                "staging_bucket": job_model.bucket,
            }
        else:
            raise ValueError(f"Job {job_model.name} worker must have `container` or `python_package` defined")

        network = self._get_resource_network(
            project_id=self.config.gcp_profile.project_id,
            push_mode=self.push_mode,
            resource_network=job_model.network,
            fallback_project_network=self.config.gcp_profile.network,
        )

        return JobResource[TrainingCustomJobModel](
            name=job_model.name,
            project=job_model.project_id,
            location=job_model.region,
            job_config=job_model,
            job_payload=job_payload,
            image_refs=[image_ref],
            tensorboard=self.tensorboard_service.get_or_create_tensorboard_instance_by_name(job_model.tensorboard_ref)
            if job_model.tensorboard_ref
            else None,
<<<<<<< HEAD
            network=job_model.network if job_model.network else self.config.gcp_profile.network,
            encryption_spec_key_name=self.config.gcp_profile.kms_key if self.config.gcp_profile.kms_key else None,
=======
            network=network,
>>>>>>> 087c18dc
        )

    def _create_worker_pool_spec(self, worker_pool_model: WorkerPoolModel) -> Tuple[str, WorkerPoolSpec]:
        """
        Converts the friendlier WANNA WorkerPoolModel to aiplatform sdk equivalent
        Args:
            worker_pool_model: Wanna user specified pool details

        Returns:
            The wanna container image_ref to be pushed
            and the aiplatform sdk worker pool spec
        """

        if worker_pool_model.container:
            image_ref = worker_pool_model.container.docker_image_ref
        elif worker_pool_model.python_package:
            image_ref = worker_pool_model.python_package.docker_image_ref
        else:
            raise ValueError(
                "Worker pool does not have container nor python_package. " "This means validation has a bug."
            )

        return image_ref, WorkerPoolSpec(
            container_spec=ContainerSpec(
                image_uri=self.docker_service.get_image(image_ref)[2],
                command=worker_pool_model.container.command,
                args=worker_pool_model.args,
                env=worker_pool_model.args,
            )
            if worker_pool_model.container
            else None,
            python_package_spec=PythonPackageSpec(
                executor_image_uri=self.docker_service.get_image(image_ref)[2],
                package_uris=[worker_pool_model.python_package.package_gcs_uri],
                python_module=worker_pool_model.python_package.module_name,
            )
            if worker_pool_model.python_package
            else None,
            machine_spec=MachineSpec(
                machine_type=worker_pool_model.machine_type,
                accelerator_type=worker_pool_model.gpu.accelerator_type if worker_pool_model.gpu else None,
                accelerator_count=worker_pool_model.gpu.count if worker_pool_model.gpu else None,
            ),
            disk_spec=DiskSpec(
                boot_disk_type=worker_pool_model.boot_disk.disk_type,
                boot_disk_size_gb=worker_pool_model.boot_disk.size_gb,
            )
            if worker_pool_model.boot_disk
            else None,
            replica_count=worker_pool_model.replica_count,
        )

    @staticmethod
    def _create_list_jobs_filter_expr(states: List[PipelineState], job_name: str = None) -> str:
        """
        Creates a filter expression that can be used when listing current jobs on GCP.
        Args:
            states: list of desired states
            job_name: desire job name

        Returns:
            filter expression
        """
        filter_expr = "(" + " OR ".join([f'state="{state.name}"' for state in states]) + ")"
        if job_name:
            filter_expr = filter_expr + f' AND display_name="{job_name}"'
        return filter_expr

    def _list_jobs(self, states: List[PipelineState], job_name: str = None) -> List[CustomTrainingJob]:
        """
        List all custom jobs with given project_id, region with given states.

        Args:
            states: list of custom job states, eg [JobState.JOB_STATE_RUNNING, JobState.JOB_STATE_PENDING]
            job_name:

        Returns:
            list of jobs
        """
        filter_expr = self._create_list_jobs_filter_expr(states=states, job_name=job_name)
        jobs = aiplatform.CustomTrainingJob.list(filter=filter_expr)
        return jobs  # type: ignore

    def _stop_one_instance(self, instance: Union[CustomJobModel, TrainingCustomJobModel]) -> None:
        """
        Pause one all jobs that have the same region and name as "instance".
        First we list all jobs with state running and pending and then
        user is prompted to choose which to kill.

        Args:
            instance: custom job model
        """
        active_jobs = self._list_jobs(
            states=[PipelineState.PIPELINE_STATE_RUNNING, PipelineState.PIPELINE_STATE_PENDING],  # type: ignore
            job_name=instance.name,
        )
        if active_jobs:
            for job in active_jobs:
                should_cancel = typer.prompt(
                    f"Do you want to cancel job {job.display_name} (started at {job.create_time})?"
                )
                if should_cancel:
                    with logger.user_spinner(f"Canceling job {job.display_name}"):
                        job.cancel()
        else:
            logger.user_info(f"No running or pending job with name {instance.name}")

    @staticmethod
    def read_manifest(
        connector: VertexConnector[JobResource[JOB]],
        manifest_path: str,
    ) -> Union[JobResource[CustomJobModel], JobResource[TrainingCustomJobModel]]:
        """
        Reads a job manifest file

        Args:
            manifest_path (Path): Manifest path to be loaded
            connector VertexConnector[JobResource[JOB]]() connector to read manifest

        Returns:
            JobManifest: Parsed and loaded JobManifest

        """

        json_dict = connector.read(manifest_path)
        try:
            return JobResource[CustomJobModel].parse_obj(json_dict)
        except:
            return JobResource[TrainingCustomJobModel].parse_obj(json_dict)

    def write_manifest(
        self,
        local_manifest_path: Path,
        resource: Union[JobResource[TrainingCustomJobModel], JobResource[CustomJobModel]],
    ) -> Path:
        """
        Writes a JobManifest to a local path

        Args:
            local_manifest_path (Path): wanna local path save manifest
            resource (JobResource): the job resource manifest that should be saved locally

        Returns:
            Path: Path where resource manifest was saved to
        """
        encryption_spec_key_name = self.config.gcp_profile.kms_key if self.config.gcp_profile.kms_key else None
        json_dict = {
            "name": resource.name,
            "project": resource.project,
            "location": resource.location,
            "job_config": resource.job_config.dict(),
            "image_refs": resource.image_refs,
            "job_payload": resource.job_payload,
            "tensorboard": resource.tensorboard,
            "network": resource.network,
            "encryption_spec_key_name": encryption_spec_key_name,
        }
        json_dump = json.dumps(
            remove_nones(json_dict),
            allow_nan=False,
            default=lambda o: dict((key, value) for key, value in o.__dict__.items() if value),
        )
        self.connector.write(local_manifest_path, json_dump)

        return local_manifest_path<|MERGE_RESOLUTION|>--- conflicted
+++ resolved
@@ -209,8 +209,6 @@
         if job_model.labels:
             labels = {**job_model.labels, **labels}
 
-<<<<<<< HEAD
-=======
         network = self._get_resource_network(
             project_id=self.config.gcp_profile.project_id,
             push_mode=self.push_mode,
@@ -218,7 +216,6 @@
             fallback_project_network=self.config.gcp_profile.network,
         )
 
->>>>>>> 087c18dc
         return JobResource[CustomJobModel](
             name=job_model.name,
             project=job_model.project_id,
@@ -239,12 +236,7 @@
             tensorboard=self.tensorboard_service.get_or_create_tensorboard_instance_by_name(job_model.tensorboard_ref)
             if job_model.tensorboard_ref
             else None,
-<<<<<<< HEAD
-            network=job_model.network if job_model.network else self.config.gcp_profile.network,
-            encryption_spec_key_name=self.config.gcp_profile.kms_key if self.config.gcp_profile.kms_key else None,
-=======
             network=network,
->>>>>>> 087c18dc
         )
 
     def _create_training_job_resource(
@@ -307,12 +299,7 @@
             tensorboard=self.tensorboard_service.get_or_create_tensorboard_instance_by_name(job_model.tensorboard_ref)
             if job_model.tensorboard_ref
             else None,
-<<<<<<< HEAD
-            network=job_model.network if job_model.network else self.config.gcp_profile.network,
-            encryption_spec_key_name=self.config.gcp_profile.kms_key if self.config.gcp_profile.kms_key else None,
-=======
             network=network,
->>>>>>> 087c18dc
         )
 
     def _create_worker_pool_spec(self, worker_pool_model: WorkerPoolModel) -> Tuple[str, WorkerPoolSpec]:
