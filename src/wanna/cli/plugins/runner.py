--- conflicted
+++ resolved
@@ -16,11 +16,8 @@
             ("job", JobPlugin()),
             ("notebook", NotebookPlugin()),
             ("tensorboard", TensorboardPlugin()),
-<<<<<<< HEAD
             ("managed-notebook", ManagedNotebookPlugin()),
-=======
             ("components", ComponentsPlugin()),
->>>>>>> 7397ecf8
         ]
         for name, subcommand in typers:
             self.app.add_typer(subcommand.app, name=name)