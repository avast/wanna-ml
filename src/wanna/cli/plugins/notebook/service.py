--- conflicted
+++ resolved
@@ -38,7 +38,6 @@
             notebook_instance: notebook to delete
         """
 
-<<<<<<< HEAD
         exists = self._instance_exists(notebook_instance)
         if exists:
             with Spinner(
@@ -51,12 +50,6 @@
         else:
             typer.echo(
                 f"Notebook with name {notebook_instance.name} was not found in region {notebook_instance.region}"
-=======
-        with Spinner(text=f"Deleting {self.instance_type} {notebook_instance.name}"):
-            deleted = self.notebook_client.delete_instance(
-                name=f"projects/{notebook_instance.project_id}/locations/"
-                f"{notebook_instance.zone}/instances/{notebook_instance.name}"
->>>>>>> 65a46794
             )
 
     def _create_one_instance(self, notebook_instance: NotebookModel) -> None:
