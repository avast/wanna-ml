import subprocess
from pathlib import Path
from typing import List, Optional

import typer
from google.api_core import exceptions
from google.cloud.notebooks_v1.services.managed_notebook_service import ManagedNotebookServiceClient
from google.cloud.notebooks_v1.services.notebook_service import NotebookServiceClient
from google.cloud.notebooks_v1.types import (
    ContainerImage,
    CreateInstanceRequest,
    CreateRuntimeRequest,
    Instance,
    LocalDisk,
    LocalDiskInitializeParams,
    Runtime,
    RuntimeAcceleratorConfig,
    RuntimeAccessConfig,
    RuntimeSoftwareConfig,
    VirtualMachine,
    VirtualMachineConfig,
    VmImage,
)
from waiting import wait

from wanna.cli.docker.service import DockerService
from wanna.cli.models.notebook import ManagedNotebookModel, NotebookModel
from wanna.cli.models.wanna_config import WannaConfigModel
from wanna.cli.plugins.base.service import BaseService
from wanna.cli.plugins.tensorboard.service import TensorboardService
from wanna.cli.utils import templates
from wanna.cli.utils.gcp.gcp import construct_vm_image_family_from_vm_image, upload_string_to_gcs
from wanna.cli.utils.spinners import Spinner


class NotebookService(BaseService):
    def __init__(
        self,
        config: WannaConfigModel,
        workdir: Path,
        owner: Optional[str] = None,
        version: str = "dev",
    ):
        super().__init__(
            instance_type="notebook",
            instance_model=NotebookModel,
        )
        self.version = version
        self.instances = config.notebooks
        self.wanna_project = config.wanna_project
        self.bucket_name = config.gcp_profile.bucket
        self.notebook_client = NotebookServiceClient()
        self.config = config
        self.docker_service = (
            DockerService(
                docker_model=config.docker,
                gcp_profile=config.gcp_profile,
                version=version,
                work_dir=workdir,
                wanna_project_name=self.wanna_project.name,
            )
            if config.docker
            else None
        )

        self.owner = owner
        self.tensorboard_service = TensorboardService(config=config)

    def _delete_one_instance(self, notebook_instance: NotebookModel) -> None:
        """
        Delete one notebook instance. This assumes that it has been already verified that notebook exists.

        Args:
            notebook_instance: notebook to delete
        """

        exists = self._instance_exists(notebook_instance)
        if exists:
            with Spinner(text=f"Deleting {self.instance_type} {notebook_instance.name}"):
                deleted = self.notebook_client.delete_instance(
                    name=f"projects/{notebook_instance.project_id}/locations/"
                    f"{notebook_instance.zone}/instances/{notebook_instance.name}"
                )
                deleted.result()
        else:
            typer.secho(
                f"Notebook with name {notebook_instance.name} was not found in region {notebook_instance.region}",
                fg=typer.colors.RED,
            )

    def _create_one_instance(self, instance: NotebookModel, **kwargs) -> None:
        """
        Create a notebook instance based on information in NotebookModel class.
        1. Check if the notebook already exists
        2. Parse the information from NotebookModel to GCP API friendly format = instance_request
        3. Wait for the compute instance behind the notebook to start
        4. Wait for JupyterLab to start
        5. Get and print the link to JupyterLab

        Args:
            instance: notebook to be created

        """
        exists = self._instance_exists(instance)
        if exists:
            typer.echo(f"Instance {instance.name} already exists in location {instance.zone}")
            should_recreate = typer.confirm("Are you sure you want to delete it and start a new?")
            if should_recreate:
                self._delete_one_instance(instance)
            else:
                return
        instance_request = self._create_instance_request(notebook_instance=instance)
        with Spinner(text=f"Creating underlying compute engine instance for {instance.name}"):
            nb_instance = self.notebook_client.create_instance(instance_request)
            instance_full_name = (
                nb_instance.result().name
            )  # .result() waits for compute engine behind the notebook to start
        with Spinner(text="Starting JupyterLab"):
            wait(
                lambda: self._validate_jupyterlab_state(instance_full_name, Instance.State.ACTIVE),
                timeout_seconds=450,
                sleep_seconds=20,
                waiting_for="Starting JupyterLab in your instance",
            )
            jupyterlab_link = self._get_jupyterlab_link(instance_full_name)
        typer.echo(f"\N{party popper} JupyterLab started at {jupyterlab_link}")

    def _list_running_instances(self, project_id: str, location: str) -> List[str]:
        """
        List all notebooks with given project_id and location.

        Args:
            project_id: GCP project ID
            location: GCP location (zone)

        Returns:
            instance_names: List of the full names on notebook instances (this includes project_id, and zone)

        """
        instances = self.notebook_client.list_instances(parent=f"projects/{project_id}/locations/{location}")
        instance_names = [i.name for i in instances.instances]
        return instance_names

    def _instance_exists(self, instance: NotebookModel) -> bool:
        """
        Check if the instance with given instance_name exists in given GCP project project_id and location.
        Args:
            instance: notebook to verify if exists on GCP

        Returns:
            True if exists, False if not
        """
        full_instance_name = f"projects/{instance.project_id}/locations/{instance.zone}/instances/{instance.name}"
        return full_instance_name in self._list_running_instances(instance.project_id, instance.zone)

    def _create_instance_request(self, notebook_instance: NotebookModel) -> CreateInstanceRequest:
        """
        Transform the information about desired notebook from our NotebookModel model (based on yaml config)
        to the form suitable for GCP API.

        Args:
            notebook_instance

        Returns:
            CreateInstanceRequest
        """
        # Network
        if notebook_instance.network:
            network_name = notebook_instance.network.network_id
            subnet_name = notebook_instance.network.subnet
            full_network_name = f"projects/{notebook_instance.project_id}/global/networks/{network_name}"
            if subnet_name:
                full_subnet_name = (
                    f"projects/{notebook_instance.project_id}/region/{notebook_instance.zone}/subnetworks/{subnet_name}"
                )
            else:
                full_subnet_name = None
        else:
            full_network_name, full_subnet_name = None, None
        # GPU
        if notebook_instance.gpu:
            accelerator_config = Instance.AcceleratorConfig(
                core_count=notebook_instance.gpu.count,
                type_=notebook_instance.gpu.accelerator_type,
            )
            install_gpu_driver = notebook_instance.gpu.install_gpu_driver
        else:
            accelerator_config = None
            install_gpu_driver = False
        # Environment
        if notebook_instance.environment.docker_image_ref:
            if self.docker_service:
                vm_image = None
                image_tag = self.docker_service.get_image(
                    docker_image_ref=notebook_instance.environment.docker_image_ref
                )
                if image_tag[1]:
                    self.docker_service.push_image(image_tag[1])
                repository = image_tag[2].partition(":")[0]
                tag = image_tag[2].partition(":")[-1]
                container_image = ContainerImage(
                    repository=repository,
                    tag=tag,
                )
            else:
                raise Exception("Docker params in wanna-ml config not defined")
        else:
            vm_image = VmImage(
                project="deeplearning-platform-release",
                image_family=construct_vm_image_family_from_vm_image(
                    notebook_instance.environment.vm_image.framework,
                    notebook_instance.environment.vm_image.version,
                    notebook_instance.environment.vm_image.os,
                ),
            )
            container_image = None
        # Disks
        boot_disk_type = notebook_instance.boot_disk.disk_type if notebook_instance.boot_disk else None
        boot_disk_size_gb = notebook_instance.boot_disk.size_gb if notebook_instance.boot_disk else None
        data_disk_type = notebook_instance.data_disk.disk_type if notebook_instance.data_disk else None
        data_disk_size_gb = notebook_instance.data_disk.size_gb if notebook_instance.data_disk else None

        # service account and instance owners
        service_account = notebook_instance.service_account
        instance_owner = self.owner or notebook_instance.instance_owner
        instance_owners = [instance_owner] if instance_owner else None

        # labels and tags
        tags = notebook_instance.tags
        labels = notebook_instance.labels if notebook_instance.labels else {}

        # post startup script
        if notebook_instance.bucket_mounts or notebook_instance.tensorboard_ref:
            script = self._prepare_startup_script(self.instances[0])
            blob = upload_string_to_gcs(
                script,
                notebook_instance.bucket,
                f"notebooks/{notebook_instance.name}/startup_script.sh",
            )
            post_startup_script = f"gs://{blob.bucket.name}/{blob.name}"
        else:
            post_startup_script = None

        instance = Instance(
            vm_image=vm_image,
            container_image=container_image,
            machine_type=notebook_instance.machine_type,
            accelerator_config=accelerator_config,
            install_gpu_driver=install_gpu_driver,
            network=full_network_name,
            subnet=full_subnet_name,
            boot_disk_type=boot_disk_type,
            boot_disk_size_gb=boot_disk_size_gb,
            data_disk_type=data_disk_type,
            data_disk_size_gb=data_disk_size_gb,
            post_startup_script=post_startup_script,
            instance_owners=instance_owners,
            service_account=service_account,
            tags=tags,
            labels=labels,
        )

        return CreateInstanceRequest(
            parent=f"projects/{notebook_instance.project_id}/locations/{notebook_instance.zone}",
            instance_id=notebook_instance.name,
            instance=instance,
        )

    def _prepare_startup_script(self, nb_instance: NotebookModel) -> str:
        """
        Prepare the notebook startup script based on the information from notebook.
        This script run at the Compute Engine Instance creation time with a root user.

        Args:
            nb_instance

        Returns:
            startup_script
        """
        bucket_mounts = nb_instance.bucket_mounts
        if nb_instance.tensorboard_ref:
            tensorboard_resource_name = self.tensorboard_service.get_or_create_tensorboard_instance_by_name(
                nb_instance.tensorboard_ref
            )
        else:
            tensorboard_resource_name = None
        startup_script = templates.render_template(
            Path("notebook_startup_script.sh.j2"),
            bucket_mounts=bucket_mounts,
            tensorboard_resource_name=tensorboard_resource_name,
        )
        return startup_script

    def _validate_jupyterlab_state(self, instance_id: str, state: int) -> bool:
        """
        Validate if the given notebook instance is in given state.

        Args:
            instance_id: Full notebook instance id
            state: Notebook state (ACTIVE, PENDING,...)

        Returns:
            True if desired state, False otherwise
        """
        try:
            instance_info = self.notebook_client.get_instance(name=instance_id)
        except exceptions.NotFound:
            raise exceptions.NotFound(f"Notebook {instance_id} was not found.") from None
        return instance_info.state == state

    def _get_jupyterlab_link(self, instance_id: str) -> str:
        """
        Get a link to jupyterlab proxy based on given notebook instance id.
        Args:
            instance_id: full notebook instance id

        Returns:
            proxy_uri: link to jupyterlab
        """
        instance_info = self.notebook_client.get_instance({"name": instance_id})
        return f"https://{instance_info.proxy_uri}"

    def _ssh(self, notebook_instance: NotebookModel, run_in_background: bool, local_port: int) -> None:
        """
        SSH connect to the notebook instance if the instance is already started.

        Args:
            notebook_instance: notebook model representing the instance you want to connect to
            run_in_background: whether to run in the background or in interactive mode
            local_port: jupyter lab will be exposed at this port at localhost

        Returns:

        """
        exists = self._instance_exists(notebook_instance)
        if not exists:
            typer.echo(f"Notebook {notebook_instance.name} is not running, create it first and then ssh connect to it.")
            return

        bash_command = f"gcloud compute ssh \
             --project {notebook_instance.project_id} \
             --zone {notebook_instance.zone} \
             --tunnel-through-iap \
              {notebook_instance.name} \
             -- -L 8080:localhost:{local_port}"
        if run_in_background:
            bash_command += " -N -f"

        process = subprocess.Popen(bash_command.split())
        process.communicate()

    def ssh(self, instance_name: str, run_in_background: bool, local_port: int) -> None:
        """
        A wrapper around _ssh method, but this function also verifies if the notebook is
        defined in YAML config and already started.

        Args:
            instance_name: name of the notebook to connect to
            run_in_background: whether to run in the background or in interactive mode
            local_port: jupyter lab will be exposed at this port at localhost

        Returns:

        """
        if instance_name == "all":
            if len(self.config.notebooks) == 1:
                self._ssh(self.config.notebooks[0], run_in_background, local_port)
            elif len(self.config.notebooks) > 1:
                Exception("You can connect to only one notebook at a time.")
            else:
                typer.secho("No notebook definition found in your YAML config.", fg=typer.colors.RED)
        else:
            if instance_name in [notebook.name for notebook in self.config.notebooks]:
                self._ssh(
                    [notebook for notebook in self.config.notebooks if notebook.name == instance_name][0],
                    run_in_background,
                    local_port,
                )
            else:
                typer.secho(f"No notebook {instance_name} found", fg=typer.colors.RED)


class ManagedNotebookService(BaseService):
    def __init__(
        self,
        config: WannaConfigModel,
        workdir: Path,
        version: str = "dev",
    ):
        super().__init__(
            instance_type="managed-notebook",
            instance_model=ManagedNotebookModel,
        )
        self.version = version
        self.instances = config.managed_notebooks
        self.notebook_client = ManagedNotebookServiceClient()
        self.config = config
        self.tensorboard_service = TensorboardService(config=config)

    def _delete_one_instance(self, notebook_instance: ManagedNotebookModel) -> None:
        """
        Delete one notebook instance. This assumes that it has been already verified that notebook exists.

        Args:
            notebook_instance: notebook to delete
        """

        exists = self._instance_exists(notebook_instance)
        if exists:
            with Spinner(text=f"Deleting {self.instance_type} {notebook_instance.name}"):
                deleted = self.notebook_client.delete_runtime(
                    name=f"projects/{notebook_instance.project_id}/locations/"
                    f"{notebook_instance.region}/runtimes/{notebook_instance.name}"
                )
                deleted.result()
        else:
            typer.secho(
                f"Notebook with name {notebook_instance.name} was not found in region {notebook_instance.region}",
                fg=typer.colors.RED,
            )

    def _create_one_instance(self, instance: ManagedNotebookModel, **kwargs) -> None:
        """
        Create a notebook instance based on information in NotebookModel class.
        1. Check if the notebook already exists
        2. Parse the information from NotebookModel to GCP API friendly format = runtime_request
        3. Wait for the compute instance behind the notebook to start
        4. Wait for JupyterLab to start
        5. Get and print the link to JupyterLab

        Args:
            instance: notebook to be created

        """
        exists = self._instance_exists(instance)
        if exists:
            typer.echo(f"Managed notebook {instance.name} already exists in location {instance.region}")
            should_recreate = typer.confirm("Are you sure you want to delete it and start a new?")
            if should_recreate:
                self._delete_one_instance(instance)
            else:
                return
<<<<<<< HEAD
        # Configuration of the managed notebook
        # Disks
        disk_type = instance.data_disk.disk_type if instance.data_disk else None
        disk_size_gb = instance.data_disk.size_gb if instance.data_disk else None
=======
        # Disks
        disk_type = instance.data_disk.disk_type if instance.data_disk else "PD_SSD"
        disk_size_gb = instance.data_disk.size_gb if instance.data_disk else 100
>>>>>>> 79159da1
        localDiskParams = LocalDiskInitializeParams(disk_size_gb=disk_size_gb, disk_type=disk_type)
        localDisk = LocalDisk(initialize_params=localDiskParams)
        # Accelerator
        if instance.gpu:
            runtimeAcceleratorConfig = RuntimeAcceleratorConfig(
                type=instance.gpu.accelerator_type, core_count=instance.gpu.count
            )
        else:
            runtimeAcceleratorConfig = None
        # Post startup script
<<<<<<< HEAD
        if instance.bucket_mount or instance.tensorboard_ref:
            script = self._prepare_startup_script(self.instances[0])
            blob = upload_string_to_gcs(
                script,
                instance.bucket_mount.bucket_name,
=======
        if instance.bucket_mounts or instance.tensorboard_ref:
            script = self._prepare_startup_script(self.instances[0])
            blob = upload_string_to_gcs(
                script,
                instance.bucket_mounts.bucket_name,
>>>>>>> 79159da1
                f"notebooks/{instance.name}/startup_script.sh",
            )
            post_startup_script = f"gs://{blob.bucket.name}/{blob.name}"
        else:
            post_startup_script = None
        # VM
        virtualMachineConfig = VirtualMachineConfig(
            machine_type=instance.machine_type,
            data_disk=localDisk,
            labels=instance.labels,
            accelerator_config=runtimeAcceleratorConfig,
        )
        virtualMachine = VirtualMachine(virtual_machine_config=virtualMachineConfig)
        # Runtime
        runtimeSoftwareConfig = RuntimeSoftwareConfig(kernels=instance.kernels, post_startup_script=post_startup_script)
        runtimeAccessConfig = RuntimeAccessConfig(
            access_type=RuntimeAccessConfig.RuntimeAccessType.SINGLE_USER, runtime_owner=instance.owner
        )
        runtime = Runtime(
            access_config=runtimeAccessConfig, software_config=runtimeSoftwareConfig, virtual_machine=virtualMachine
        )
        # Create runtime request
        request = CreateRuntimeRequest(
            parent=f"projects/{instance.project_id}/locations/{instance.region}",
            runtime_id=instance.name,
            runtime=runtime,
        )

        with Spinner(text=f"Creating underlying compute engine instance for {instance.name}"):
            nb_instance = self.notebook_client.create_runtime(request=request)
            instance_full_name = (
                nb_instance.result().name
            )  # .result() waits for compute engine behind the notebook to start
        with Spinner(text="Starting JupyterLab"):
            wait(
                lambda: self._validate_jupyterlab_state(instance_full_name, Runtime.State.ACTIVE),
                timeout_seconds=450,
                sleep_seconds=20,
                waiting_for="Starting JupyterLab in your instance",
            )
            jupyterlab_link = self._get_jupyterlab_link(instance_full_name)
        typer.echo(f"\N{party popper} JupyterLab started at {jupyterlab_link}")

    def _list_running_instances(self, project_id: str, location: str) -> List[str]:
        """
        List all notebooks with given project_id and location.

        Args:
            project_id: GCP project ID
            location: GCP location (zone)

        Returns:
            instance_names: List of the full names on notebook instances (this includes project_id, and zone)

        """
        instances = self.notebook_client.list_runtimes(parent=f"projects/{project_id}/locations/{location}")
        instance_names = [i.name for i in instances.runtimes]
        return instance_names

    def _instance_exists(self, instance: ManagedNotebookModel) -> bool:
        """
        Check if the instance with given instance_name exists in given GCP project project_id and location.
        Args:
            instance: notebook to verify if exists on GCP

        Returns:
            True if exists, False if not
        """
        full_instance_name = f"projects/{instance.project_id}/locations/{instance.region}/runtimes/{instance.name}"
        return full_instance_name in self._list_running_instances(instance.project_id, instance.region)

    def _prepare_startup_script(self, nb_instance: ManagedNotebookModel) -> str:
        """
        Prepare the notebook startup script based on the information from notebook.
        This script run at the Compute Engine Instance creation time with a root user.

        Args:
            nb_instance

        Returns:
            startup_script
        """
        if nb_instance.tensorboard_ref:
            tensorboard_resource_name = self.tensorboard_service.get_or_create_tensorboard_instance_by_name(
                nb_instance.tensorboard_ref
            )
        else:
            tensorboard_resource_name = None
        startup_script = templates.render_template(
            Path("notebook_startup_script.sh.j2"),
<<<<<<< HEAD
            bucket_mount=nb_instance.bucket_mount,
=======
            bucket_mounts=nb_instance.bucket_mounts,
>>>>>>> 79159da1
            tensorboard_resource_name=tensorboard_resource_name,
        )
        return startup_script

    def _validate_jupyterlab_state(self, instance_id: str, state: int) -> bool:
        """
        Validate if the given notebook instance is in given state.

        Args:
            instance_id: Full notebook instance id
            state: Notebook state (ACTIVE, PENDING,...)

        Returns:
            True if desired state, False otherwise
        """
        try:
            instance_info = self.notebook_client.get_runtime(name=instance_id)
        except exceptions.NotFound:
            raise exceptions.NotFound(f"Managed Notebook {instance_id} was not found.") from None
        return instance_info.state == state

    def _get_jupyterlab_link(self, instance_id: str) -> str:
        """
        Get a link to jupyterlab proxy based on given notebook instance id.
        Args:
            instance_id: full notebook instance id

        Returns:
            proxy_uri: link to jupyterlab
        """
        instance_info = self.notebook_client.get_runtime({"name": instance_id})
        return f"https://{instance_info.access_config.proxy_uri}"

    def _return_diff(self):
        """
        Figuring out the diff between GCP and wanna.yaml. Lists managed notebooks to be deleted and created.
        """
        parent = f"projects/{self.config.gcp_profile.project_id}/locations/{self.config.gcp_profile.region}"
        active_runtimes = self.notebook_client.list_runtimes(parent=parent)
<<<<<<< HEAD
        wanna_names = [managednotebook.name for managednotebook in self.instances]
        existing_names = [runtime.name for runtime in active_runtimes]
=======
        wanna_names = [managednotebook.name for managednotebook in self.config.managed_notebooks]
        existing_names = [runtime.name for runtime in active_runtimes]

>>>>>>> 79159da1
        to_be_deleted = []
        to_be_created = []
        """
        Notebooks to be deleted
        """
        for runtime in active_runtimes:
<<<<<<< HEAD
            if runtime.virtual_machine.virtual_machine_config.labels["wanna_project"] == self.config.wanna_project.name:
=======
            if runtime.virtual_machine.virtual_machine_config.labels["wanna_project"] == self.config.wanna_project:
>>>>>>> 79159da1
                if runtime.name.split("/")[-1] not in wanna_names:
                    to_be_deleted.append(runtime.name)
        """
        Notebooks to be created
        """
<<<<<<< HEAD
        for notebook in self.instances:
            if (
                f"projects/{notebook.project_id}/locations/{notebook.region}/runtimes/{notebook.name}"
                not in existing_names
            ):
                to_be_created.append(notebook)
=======
        for managednotebook in self.config.managed_notebooks:
            if managednotebook.name not in existing_names:
                to_be_created.append(managednotebook)
>>>>>>> 79159da1

        return to_be_deleted, to_be_created

    def sync(self):
        """
<<<<<<< HEAD
        1. Reads current notebooks where label is defined per field wanna_project.name in wanna.yaml
        2. Does a diff between what is on GCP and what is on yaml
        3. Delete the ones in GCP that are not in wanna.yaml
        4. Create the ones defined in yaml and missing in GCP
        """
        to_be_deleted, to_be_created = self._return_diff()

        if to_be_deleted:
            typer.secho(
                "Managed notebooks to be deleted:",
                fg=typer.colors.RED,
            )
            for item in to_be_deleted:
                typer.echo(item.split("/")[-1])
            should_delete = typer.confirm("Are you sure you want to delete them?")
            if should_delete:
                for item in to_be_deleted:
                    with Spinner(text=f"Deleting {item}"):
                        deleted = self.notebook_client.delete_runtime(name=item)
                        deleted.result()
            else:
                return

        if to_be_created:
            typer.secho(
                "Managed notebooks to be created:",
                fg=typer.colors.GREEN,
            )
            for item in to_be_created:
                typer.echo(item.name)
            should_create = typer.confirm("Are you sure you want to create them?")
            if should_create:
                for item in to_be_created:
                    self._create_one_instance(item)
            else:
                return

        typer.echo("Managed notebooks on GCP are in sync with wanna.yaml")
=======
        Placeholder for development
        """
        to_be_deleted, to_be_created = self._return_diff()
>>>>>>> 79159da1
<|MERGE_RESOLUTION|>--- conflicted
+++ resolved
@@ -440,16 +440,11 @@
                 self._delete_one_instance(instance)
             else:
                 return
-<<<<<<< HEAD
+
         # Configuration of the managed notebook
         # Disks
         disk_type = instance.data_disk.disk_type if instance.data_disk else None
         disk_size_gb = instance.data_disk.size_gb if instance.data_disk else None
-=======
-        # Disks
-        disk_type = instance.data_disk.disk_type if instance.data_disk else "PD_SSD"
-        disk_size_gb = instance.data_disk.size_gb if instance.data_disk else 100
->>>>>>> 79159da1
         localDiskParams = LocalDiskInitializeParams(disk_size_gb=disk_size_gb, disk_type=disk_type)
         localDisk = LocalDisk(initialize_params=localDiskParams)
         # Accelerator
@@ -460,19 +455,12 @@
         else:
             runtimeAcceleratorConfig = None
         # Post startup script
-<<<<<<< HEAD
         if instance.bucket_mount or instance.tensorboard_ref:
             script = self._prepare_startup_script(self.instances[0])
             blob = upload_string_to_gcs(
                 script,
                 instance.bucket_mount.bucket_name,
-=======
-        if instance.bucket_mounts or instance.tensorboard_ref:
-            script = self._prepare_startup_script(self.instances[0])
-            blob = upload_string_to_gcs(
-                script,
-                instance.bucket_mounts.bucket_name,
->>>>>>> 79159da1
+
                 f"notebooks/{instance.name}/startup_script.sh",
             )
             post_startup_script = f"gs://{blob.bucket.name}/{blob.name}"
@@ -563,11 +551,7 @@
             tensorboard_resource_name = None
         startup_script = templates.render_template(
             Path("notebook_startup_script.sh.j2"),
-<<<<<<< HEAD
             bucket_mount=nb_instance.bucket_mount,
-=======
-            bucket_mounts=nb_instance.bucket_mounts,
->>>>>>> 79159da1
             tensorboard_resource_name=tensorboard_resource_name,
         )
         return startup_script
@@ -607,48 +591,30 @@
         """
         parent = f"projects/{self.config.gcp_profile.project_id}/locations/{self.config.gcp_profile.region}"
         active_runtimes = self.notebook_client.list_runtimes(parent=parent)
-<<<<<<< HEAD
         wanna_names = [managednotebook.name for managednotebook in self.instances]
         existing_names = [runtime.name for runtime in active_runtimes]
-=======
-        wanna_names = [managednotebook.name for managednotebook in self.config.managed_notebooks]
-        existing_names = [runtime.name for runtime in active_runtimes]
-
->>>>>>> 79159da1
         to_be_deleted = []
         to_be_created = []
         """
         Notebooks to be deleted
         """
         for runtime in active_runtimes:
-<<<<<<< HEAD
             if runtime.virtual_machine.virtual_machine_config.labels["wanna_project"] == self.config.wanna_project.name:
-=======
-            if runtime.virtual_machine.virtual_machine_config.labels["wanna_project"] == self.config.wanna_project:
->>>>>>> 79159da1
                 if runtime.name.split("/")[-1] not in wanna_names:
                     to_be_deleted.append(runtime.name)
         """
         Notebooks to be created
         """
-<<<<<<< HEAD
         for notebook in self.instances:
             if (
                 f"projects/{notebook.project_id}/locations/{notebook.region}/runtimes/{notebook.name}"
                 not in existing_names
             ):
                 to_be_created.append(notebook)
-=======
-        for managednotebook in self.config.managed_notebooks:
-            if managednotebook.name not in existing_names:
-                to_be_created.append(managednotebook)
->>>>>>> 79159da1
-
         return to_be_deleted, to_be_created
 
     def sync(self):
         """
-<<<<<<< HEAD
         1. Reads current notebooks where label is defined per field wanna_project.name in wanna.yaml
         2. Does a diff between what is on GCP and what is on yaml
         3. Delete the ones in GCP that are not in wanna.yaml
@@ -686,9 +652,4 @@
             else:
                 return
 
-        typer.echo("Managed notebooks on GCP are in sync with wanna.yaml")
-=======
-        Placeholder for development
-        """
-        to_be_deleted, to_be_created = self._return_diff()
->>>>>>> 79159da1
+        typer.echo("Managed notebooks on GCP are in sync with wanna.yaml")