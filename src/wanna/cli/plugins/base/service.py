<<<<<<< HEAD
from abc import ABCMeta
=======
from abc import ABC, abstractmethod
>>>>>>> 65a46794
from typing import List, Type

import typer

from wanna.cli.models.base_instance import BaseInstanceModel


class BaseService(ABC):
    """
    This is a base service and every other service (notebooks, jobs, pipelines,...)
    should build on top of this. It implements some basic function (create, delete)
    and utils for loading the wanna config.

    Args:
        instance_type: what are you working with (notebook, job, tensorboard) - used mainly in logging
        instance_model: pydantic instance model
    """

    def __init__(
        self,
        instance_type: str,
        instance_model: Type[BaseInstanceModel],
    ):
        self.instances: List[BaseInstanceModel] = []
        self.instance_type = instance_type
        self.InstanceModel = instance_model

    def create(self, instance_name: str) -> None:
        """
        Create an instance with name "name" based on wanna-ml config.

        Args:
            instance_name: The name of the only instance from wanna-ml config that should be created.
                  Set to "all" to create everything from wanna-ml yaml configuration.
        """
        instances = self._filter_instances_by_name(instance_name)

        for instance in instances:
            self._create_one_instance(instance)

    def delete(self, instance_name: str) -> None:
        """
        Delete an instance with name "name" based on wanna-ml config if exists on GCP.

        Args:
            instance_name: The name of the only instance from wanna-ml config that should be deleted.
                  Set to "all" to create all from configuration.
        """
        instances = self._filter_instances_by_name(instance_name)

        for instance in instances:
<<<<<<< HEAD
            self._delete_one_instance(instance)

    def stop(self, instance_name: str) -> None:
        """
        Stop an instance with name "name" based on wanna-ml config.

        Args:
            instance_name: The name of the only instance from wanna-ml config that should be stopped.
                  Set to "all" to create everything from wanna-ml yaml configuration.
        """
        instances = self._filter_instances_by_name(instance_name)

        for instance in instances:
            self._stop_one_instance(instance)
=======
            exists = self._instance_exists(instance)
            if exists:
                self._delete_one_instance(instance)
            else:
                typer.echo(f"{self.instance_type} with name {instance.name} was not found in zone {instance.zone}")
>>>>>>> 65a46794

    def _delete_one_instance(self, instance: BaseInstanceModel) -> None:
        """
        Abstract class. Should delete one instance based on one model (eg. delete one notebook).
        """
        ...

    def _create_one_instance(self, instance: BaseInstanceModel) -> None:
        """
        Abstract class. Should create one instance based on one model (eg. create one notebook).
        """
        ...

    def _stop_one_instance(self, instance: BaseInstanceModel) -> None:
        """
        Abstract class. Should stop one instance based on one model (eg. stop one job).
        """
        ...

    def _filter_instances_by_name(self, instance_name: str) -> List[BaseInstanceModel]:
        """
        From self.instances filter only the instances with name instance_name.

        Args:
            instance_name: Name of the instance to return. Set to "all" to return all instances.

        Returns:
            instances

        """
        if instance_name == "all":
            instances = self.instances
            if not instances:
                typer.echo(f"No {self.instance_type} can be parsed from your wanna-ml yaml config.")
        else:
            instances = [nb for nb in self.instances if nb.name == instance_name]
        if not instances:
            typer.echo(f"{self.instance_type} with name {instance_name} not found in your wanna-ml yaml config.")
        return instances<|MERGE_RESOLUTION|>--- conflicted
+++ resolved
@@ -1,8 +1,4 @@
-<<<<<<< HEAD
-from abc import ABCMeta
-=======
 from abc import ABC, abstractmethod
->>>>>>> 65a46794
 from typing import List, Type
 
 import typer
@@ -54,7 +50,6 @@
         instances = self._filter_instances_by_name(instance_name)
 
         for instance in instances:
-<<<<<<< HEAD
             self._delete_one_instance(instance)
 
     def stop(self, instance_name: str) -> None:
@@ -69,13 +64,6 @@
 
         for instance in instances:
             self._stop_one_instance(instance)
-=======
-            exists = self._instance_exists(instance)
-            if exists:
-                self._delete_one_instance(instance)
-            else:
-                typer.echo(f"{self.instance_type} with name {instance.name} was not found in zone {instance.zone}")
->>>>>>> 65a46794
 
     def _delete_one_instance(self, instance: BaseInstanceModel) -> None:
         """
