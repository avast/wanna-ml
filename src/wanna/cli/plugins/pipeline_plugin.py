--- conflicted
+++ resolved
@@ -82,7 +82,6 @@
         params: Path = typer.Option("params.yaml", "--params", "-p", help="Path to the params file in yaml format"),
         sync: bool = typer.Option(False, "--sync", "-s", help="Runs the pipeline in sync mode"),
     ) -> None:
-<<<<<<< HEAD
         PipelineService.run([manifest], extra_params_path=params, sync=sync)
 
     @staticmethod
@@ -102,7 +101,4 @@
             wanna_project=config.wanna_project.name,
             wanna_resource="pipeline",
             gcp_project=config.gcp_profile.project_id,
-        )
-=======
-        PipelineService.run([manifest], extra_params=params, sync=sync)
->>>>>>> 93b0ddbc
+        )