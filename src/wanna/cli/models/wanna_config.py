--- conflicted
+++ resolved
@@ -23,15 +23,9 @@
     _tensorboards = validator("tensorboards", pre=True, each_item=True, allow_reuse=True)(
         enrich_instance_with_gcp_settings
     )
-<<<<<<< HEAD
-    _tensorboards = validator(
-        "tensorboards", pre=True, each_item=True, allow_reuse=True
-    )(enrich_instance_with_gcp_settings)
     _training_custom_jobs = validator(
         "training_custom_jobs", pre=True, each_item=True, allow_reuse=True
     )(enrich_instance_with_gcp_settings)
-=======
->>>>>>> 65a46794
 
     @validator("notebooks", pre=True, each_item=True, allow_reuse=True)
     def validate_docker_images_defined(cls, values_inst, values):  # pylint: disable=no-self-argument,no-self-use
